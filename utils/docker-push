#!/usr/bin/env bash

set -o errexit

main() {
  set +o xtrace

<<<<<<< HEAD
  if [[ -f "${DOCKER_ENV_FILE}" ]]; then
    # shellcheck source=/dev/null
    source "${DOCKER_ENV_FILE}"
=======

  if [[ "${DOCKER_CREDS}" = 'quay' ]]; then
    DOCKER_LOGIN_EMAIL=.
    DOCKER_LOGIN_USERNAME="${QUAY_DOCKER_LOGIN_USERNAME}"
    DOCKER_LOGIN_PASSWORD="${QUAY_DOCKER_LOGIN_PASSWORD}"
    DOCKER_LOGIN_SERVER="${QUAY_DOCKER_LOGIN_SERVER}"
>>>>>>> 0064927f
  fi

  [[ ${DOCKER_LOGIN_USERNAME} ]] || {
    __log error="missing \$DOCKER_LOGIN_USERNAME"
    exit 1
  }

  [[ ${DOCKER_LOGIN_PASSWORD} ]] || {
    __log error="missing \$DOCKER_LOGIN_PASSWORD"
    exit 1
  }

  [[ ${DOCKER_DEST} ]] || {
    __log error="missing \$DOCKER_DEST"
    exit 1
  }

  local login_args=(
    -u "${DOCKER_LOGIN_USERNAME}"
    -p "${DOCKER_LOGIN_PASSWORD}"
  )

  if [[ "${DOCKER_LOGIN_EMAIL}" ]]; then
    login_args=("${login_args[@]}" -e "${DOCKER_LOGIN_EMAIL}")
  fi

  __log 'msg="docker login"'
<<<<<<< HEAD
  # shellcheck disable=SC2086
  docker login \
    --username "${DOCKER_LOGIN_USERNAME}" \
    --password "${DOCKER_LOGIN_PASSWORD}" ${DOCKER_LOGIN_SERVER}
=======
  if [[ "${DOCKER_LOGIN_SERVER}" ]]; then
    docker login "${login_args[@]}" "${DOCKER_LOGIN_SERVER}"
  else
    docker login "${login_args[@]}"
  fi
>>>>>>> 0064927f

  : "${DOCKER_PUSH_RETRIES:=6}"
  : "${DOCKER_LOGOUT_POST_PUSH:=0}"

  local attempt=0
  local sleep_interval=10
  local push_start

  while true; do
<<<<<<< HEAD
    __log "msg=\"docker push\" attempt=$((attempt + 1)) dest=${DOCKER_DEST}"
    push_start=$(date +%s)
    if docker push "${DOCKER_DEST}"; then
      __log "msg=\"docker push complete\" dest=${DOCKER_DEST}" \
=======
    __log "msg=\"docker push\" dest=${DOCKER_DEST} attempt=$((attempt + 1))"
    push_start=$(date +%s)
    if docker push "${DOCKER_DEST}"; then
      __log 'msg="docker push complete"' \
        "dest=${DOCKER_DEST} " \
>>>>>>> 0064927f
        "duration=$(($(date +%s) - push_start))s"

      if [[ ${DOCKER_LOGOUT_POST_PUSH} = 1 ]]; then
        __log 'msg="docker logout"'
        # shellcheck disable=SC2086
        docker logout ${DOCKER_LOGIN_SERVER}
        __log 'msg="docker logout complete"'
      fi
      exit 0
    fi

    attempt=$((attempt + 1))

    if [[ $attempt -gt ${DOCKER_PUSH_RETRIES} ]]; then
      break
    fi

    __log "msg=\"sleeping\" interval=$((attempt * sleep_interval))"
    sleep $((attempt * sleep_interval))
  done

  exit 86
}

__log() {
  echo "time=$(date -u +%Y-%m-%dT%H:%M:%SZ)" "$@"
}

main "$@"<|MERGE_RESOLUTION|>--- conflicted
+++ resolved
@@ -5,18 +5,11 @@
 main() {
   set +o xtrace
 
-<<<<<<< HEAD
-  if [[ -f "${DOCKER_ENV_FILE}" ]]; then
-    # shellcheck source=/dev/null
-    source "${DOCKER_ENV_FILE}"
-=======
-
   if [[ "${DOCKER_CREDS}" = 'quay' ]]; then
     DOCKER_LOGIN_EMAIL=.
     DOCKER_LOGIN_USERNAME="${QUAY_DOCKER_LOGIN_USERNAME}"
     DOCKER_LOGIN_PASSWORD="${QUAY_DOCKER_LOGIN_PASSWORD}"
     DOCKER_LOGIN_SERVER="${QUAY_DOCKER_LOGIN_SERVER}"
->>>>>>> 0064927f
   fi
 
   [[ ${DOCKER_LOGIN_USERNAME} ]] || {
@@ -44,18 +37,11 @@
   fi
 
   __log 'msg="docker login"'
-<<<<<<< HEAD
-  # shellcheck disable=SC2086
-  docker login \
-    --username "${DOCKER_LOGIN_USERNAME}" \
-    --password "${DOCKER_LOGIN_PASSWORD}" ${DOCKER_LOGIN_SERVER}
-=======
   if [[ "${DOCKER_LOGIN_SERVER}" ]]; then
     docker login "${login_args[@]}" "${DOCKER_LOGIN_SERVER}"
   else
     docker login "${login_args[@]}"
   fi
->>>>>>> 0064927f
 
   : "${DOCKER_PUSH_RETRIES:=6}"
   : "${DOCKER_LOGOUT_POST_PUSH:=0}"
@@ -65,18 +51,11 @@
   local push_start
 
   while true; do
-<<<<<<< HEAD
-    __log "msg=\"docker push\" attempt=$((attempt + 1)) dest=${DOCKER_DEST}"
-    push_start=$(date +%s)
-    if docker push "${DOCKER_DEST}"; then
-      __log "msg=\"docker push complete\" dest=${DOCKER_DEST}" \
-=======
     __log "msg=\"docker push\" dest=${DOCKER_DEST} attempt=$((attempt + 1))"
     push_start=$(date +%s)
     if docker push "${DOCKER_DEST}"; then
       __log 'msg="docker push complete"' \
         "dest=${DOCKER_DEST} " \
->>>>>>> 0064927f
         "duration=$(($(date +%s) - push_start))s"
 
       if [[ ${DOCKER_LOGOUT_POST_PUSH} = 1 ]]; then
